package dtofactory

import (
	"fmt"
	"strings"

	api "k8s.io/api/core/v1"

	"github.com/turbonomic/kubeturbo/pkg/discovery/dtofactory/property"
	"github.com/turbonomic/kubeturbo/pkg/discovery/metrics"
	"github.com/turbonomic/kubeturbo/pkg/discovery/repository"
	"github.com/turbonomic/kubeturbo/pkg/discovery/stitching"
	"github.com/turbonomic/kubeturbo/pkg/discovery/util"
	"github.com/turbonomic/kubeturbo/pkg/features"
	v1 "k8s.io/api/core/v1"

	sdkbuilder "github.com/turbonomic/turbo-go-sdk/pkg/builder"
	"github.com/turbonomic/turbo-go-sdk/pkg/proto"

	utilfeature "k8s.io/apiserver/pkg/util/feature"

	"github.com/golang/glog"
)

const (
	applicationCommodityDefaultCapacity = 1e10
	zoneLabelName                       = "topology.kubernetes.io/zone"
	regionLabelName                     = "topology.kubernetes.io/region"
)

var (
	pendingPodResCommTypeSold = []metrics.ResourceType{
		metrics.CPURequest,
		metrics.MemoryRequest,
	}

	pendingPodResCommTypeBoughtFromNode = []metrics.ResourceType{
		metrics.CPURequest,
		metrics.MemoryRequest,
	}

	runningPodResCommTypeSold = []metrics.ResourceType{
		metrics.CPU,
		metrics.Memory,
		metrics.CPURequest,
		metrics.MemoryRequest,
	}

	runningPodResCommTypeBoughtFromNode = []metrics.ResourceType{
		metrics.CPU,
		metrics.Memory,
		metrics.CPURequest,
		metrics.MemoryRequest,
		metrics.NumPods,
		metrics.VStorage,
		// TODO, add back provisioned commodity later
	}

	podQuotaCommType = []metrics.ResourceType{
		metrics.CPULimitQuota,
		metrics.MemoryLimitQuota,
		metrics.CPURequestQuota,
		metrics.MemoryRequestQuota,
	}
)

type podEntityDTOBuilder struct {
	generalBuilder
	stitchingManager     *stitching.StitchingManager
	nodeNameUIDMap       map[string]string
	namespaceUIDMap      map[string]string
	podToVolumesMap      map[string][]repository.MountedVolume
	nodeNameToNodeMap    map[string]*repository.KubeNode
	runningPods          []*api.Pod
	pendingPods          []*api.Pod
<<<<<<< HEAD
	staticPodToDaemonMap map[string]bool
	clusterKeyInjected   string
=======
	mirrorPodToDaemonMap map[string]bool
>>>>>>> f91c21c4
}

func NewPodEntityDTOBuilder(sink *metrics.EntityMetricSink, stitchingManager *stitching.StitchingManager) *podEntityDTOBuilder {
	return &podEntityDTOBuilder{
		generalBuilder:       newGeneralBuilder(sink),
		stitchingManager:     stitchingManager,
		nodeNameUIDMap:       make(map[string]string),
		namespaceUIDMap:      make(map[string]string),
		podToVolumesMap:      make(map[string][]repository.MountedVolume),
		nodeNameToNodeMap:    make(map[string]*repository.KubeNode),
		mirrorPodToDaemonMap: make(map[string]bool),
	}
}

func (c *podEntityDTOBuilder) WithClusterKeyInjected(clusterKeyInjected string) *podEntityDTOBuilder {
	c.clusterKeyInjected = clusterKeyInjected
	return c
}

func (builder *podEntityDTOBuilder) WithNodeNameUIDMap(nodeNameUIDMap map[string]string) *podEntityDTOBuilder {
	builder.nodeNameUIDMap = nodeNameUIDMap
	return builder
}

func (builder *podEntityDTOBuilder) WithNameSpaceUIDMap(namespaceUIDMap map[string]string) *podEntityDTOBuilder {
	builder.namespaceUIDMap = namespaceUIDMap
	return builder
}

func (builder *podEntityDTOBuilder) WithPodToVolumesMap(podToVolumesMap map[string][]repository.MountedVolume) *podEntityDTOBuilder {
	builder.podToVolumesMap = podToVolumesMap
	return builder
}

func (builder *podEntityDTOBuilder) WithNodeNameToNodeMap(nodeNameNodeMap map[string]*repository.KubeNode) *podEntityDTOBuilder {
	builder.nodeNameToNodeMap = nodeNameNodeMap
	return builder
}

func (builder *podEntityDTOBuilder) WithRunningPods(runningPods []*api.Pod) *podEntityDTOBuilder {
	builder.runningPods = runningPods
	return builder
}

func (builder *podEntityDTOBuilder) WithPendingPods(pendingPods []*api.Pod) *podEntityDTOBuilder {
	builder.pendingPods = pendingPods
	return builder
}

func (builder *podEntityDTOBuilder) WithMirrorPodToDaemonMap(mirrorPodToDaemonMap map[string]bool) *podEntityDTOBuilder {
	builder.mirrorPodToDaemonMap = mirrorPodToDaemonMap
	return builder
}

func (builder *podEntityDTOBuilder) BuildEntityDTOs() ([]*proto.EntityDTO, []*proto.EntityDTO, []string, []string) {
	glog.V(3).Infof("Building DTOs for running pods...")
	runningPodDTOs, runningPodsWithVolumes, runningMirrorPodUids := builder.buildDTOs(
		builder.runningPods, runningPodResCommTypeSold, runningPodResCommTypeBoughtFromNode)
	glog.V(3).Infof("Built %d running pod DTOs.", len(runningPodDTOs))
	glog.V(3).Infof("Building DTOs for pending pods...")
	pendingPodDTOs, pendingPodsWithVolumes, pendingMirrorPodUids := builder.buildDTOs(
		builder.pendingPods, pendingPodResCommTypeSold, pendingPodResCommTypeBoughtFromNode)
	glog.V(3).Infof("Built %d pending pod DTOs.", len(pendingPodDTOs))
	podsWithVolumes := append(runningPodsWithVolumes, pendingPodsWithVolumes...)
	mirrorPodUids := append(runningMirrorPodUids, pendingMirrorPodUids...)
	return runningPodDTOs, pendingPodDTOs, podsWithVolumes, mirrorPodUids
}

// Build entityDTOs based on the given pod list.
func (builder *podEntityDTOBuilder) buildDTOs(pods []*api.Pod, resCommTypeSold,
	resCommTypeBoughtFromNode []metrics.ResourceType) ([]*proto.EntityDTO, []string, []string) {
	var result []*proto.EntityDTO
	var podsWithVolumes []string
	var mirrorPodUids []string
	for _, pod := range pods {
		// id.
		podID := string(pod.UID)
		entityDTOBuilder := sdkbuilder.NewEntityDTOBuilder(proto.EntityDTO_CONTAINER_POD, podID)
		// determine if the pod is a daemon set pod as that determines the eligibility of the pod for different actions
		mirrorPodDaemon, hasKey := builder.mirrorPodToDaemonMap[podID]
		daemon := util.Daemon(pod) || mirrorPodDaemon
		if hasKey {
			mirrorPodUids = append(mirrorPodUids, podID)
		}

		// display name.
		displayName := util.GetPodClusterID(pod)
		entityDTOBuilder.DisplayName(displayName)

		// consumption resource commodities sold
		commoditiesSold, err := builder.getPodCommoditiesSold(pod, resCommTypeSold)
		if err != nil {
			glog.Warningf("Skip building DTO for pod %s: %s", displayName, err)
			continue
		}
		// allocation resource commodities sold
		quotaCommoditiesSold, err := builder.getPodQuotaCommoditiesSold(pod)
		if err != nil {
			glog.Warningf("Skip building DTO for pod %s: %s", displayName, err)
			continue
		}
		commoditiesSold = append(commoditiesSold, quotaCommoditiesSold...)
		entityDTOBuilder.SellsCommodities(commoditiesSold)

		// commodities bought - from node provider
		commoditiesBought, err := builder.getPodCommoditiesBought(pod, resCommTypeBoughtFromNode)
		if err != nil {
			glog.Warningf("Skip building DTO for pod %s: %s", displayName, err)
			continue
		}
		providerNodeUID, exist := builder.nodeNameUIDMap[pod.Spec.NodeName]
		if !exist {
			glog.Errorf("Error when create commoditiesBought for pod %s: Cannot find uuid for provider "+
				"node.", displayName)
			continue
		}
		provider := sdkbuilder.CreateProvider(proto.EntityDTO_VIRTUAL_MACHINE, providerNodeUID)
		entityDTOBuilder = entityDTOBuilder.Provider(provider)

		// pods are movable across nodes except for the daemon pods
		if daemon {
			entityDTOBuilder.IsMovable(proto.EntityDTO_VIRTUAL_MACHINE, false)
		}

		entityDTOBuilder.BuysCommodities(commoditiesBought)

		// If it is bare pod deployed without k8s controller, pod buys quota commodities directly from Namespace provider
		if !util.HasController(pod) {
			namespaceUID, exists := builder.namespaceUIDMap[pod.Namespace]
			if exists {
				commoditiesBoughtQuota, err := builder.getQuotaCommoditiesBought(namespaceUID, pod)
				if err != nil {
					glog.Warningf("Skip building DTO for pod %s: %s", displayName, err)
					continue
				}
				provider := sdkbuilder.CreateProvider(proto.EntityDTO_NAMESPACE, namespaceUID)
				entityDTOBuilder = entityDTOBuilder.Provider(provider)
				entityDTOBuilder.BuysCommodities(commoditiesBoughtQuota)
				// pods are not movable across namespaces
				entityDTOBuilder.IsMovable(proto.EntityDTO_NAMESPACE, false)
				// also set up the aggregatedBy relationship with the namespace
				entityDTOBuilder.AggregatedBy(namespaceUID)
			} else {
				glog.Errorf("Failed to get namespaceUID from namespace %s for pod %s", pod.Namespace, pod.Name)
			}
		} else {
			// If pod is deployed by k8s controller, pod buys quota commodities from WorkloadController provider
			controllerUID, err := util.GetControllerUID(pod, builder.metricsSink)
			if err != nil {
				glog.Errorf("Error when creating commoditiesBought for pod %s: %v", displayName, err)
				continue
			}
			commoditiesBoughtQuota, err := builder.getQuotaCommoditiesBought(controllerUID, pod)
			if err != nil {
				glog.Warningf("Skip building DTO for pod %s: %s", displayName, err)
				continue
			}
			provider := sdkbuilder.CreateProvider(proto.EntityDTO_WORKLOAD_CONTROLLER, controllerUID)
			entityDTOBuilder = entityDTOBuilder.Provider(provider)
			entityDTOBuilder.BuysCommodities(commoditiesBoughtQuota)
			// pods are not movable across WorkloadController
			entityDTOBuilder.IsMovable(proto.EntityDTO_WORKLOAD_CONTROLLER, false)
			// also set up the aggregatedBy relationship with the controller
			entityDTOBuilder.AggregatedBy(controllerUID)
		}

		mounts := builder.podToVolumesMap[displayName]
		controllable := util.Controllable(pod)
		monitored := true
		suspendable := true
		provisionable := true
		powerState := proto.EntityDTO_POWERED_ON
		if !builder.isContainerMetricsAvailable(pod) {
			powerState = proto.EntityDTO_POWERSTATE_UNKNOWN
		}
		// action eligibility for daemon pods
		if daemon {
			suspendable = false
			provisionable = false
		}
		if util.PodIsPending(pod) {
			mounts = nil
			controllable = false
			suspendable = false
			provisionable = false
			monitored = false
			powerState = proto.EntityDTO_POWERSTATE_UNKNOWN
		} else if !util.PodIsReady(pod) {
			controllable = false
			suspendable = false
			provisionable = false
			monitored = false
			powerState = proto.EntityDTO_POWERSTATE_UNKNOWN
		}
		glog.V(4).Infof(
			"Pod %v: controllable: %v, suspendable: %v, provisionable: %v, monitored: %v, power state %v",
			displayName, controllable, suspendable, provisionable, monitored, powerState)

		if utilfeature.DefaultFeatureGate.Enabled(features.PersistentVolumes) {
			// Commodities bought from volume mounts
			builder.buyCommoditiesFromVolumes(pod, mounts, entityDTOBuilder)
		}
		// entities' properties.
		properties, err := builder.getPodProperties(pod, mounts)
		if err != nil {
			glog.Errorf("Failed to get required pod properties: %s", err)
			continue
		}

		entityDto, err := entityDTOBuilder.
			WithProperties(properties).
			ConsumerPolicy(&proto.EntityDTO_ConsumerPolicy{
				Controllable: &controllable,
				Daemon:       &daemon,
			}).
			Monitored(monitored).
			ContainerPodData(builder.createContainerPodData(pod)).
			WithPowerState(powerState).
			IsProvisionable(provisionable).
			IsSuspendable(suspendable).
			Create()
		if err != nil {
			glog.Errorf("Failed to build Pod entityDTO: %s", err)
			continue
		}

		if len(mounts) > 0 {
			podsWithVolumes = append(podsWithVolumes, podID)
		}
		result = append(result, entityDto)

		if daemon {
			glog.V(4).Infof("Daemon pod DTO: %+v", entityDto)
		} else {
			glog.V(4).Infof("Pod DTO: %+v", entityDto)
		}
	}

	return result, podsWithVolumes, mirrorPodUids
}

func (builder *podEntityDTOBuilder) isContainerMetricsAvailable(pod *api.Pod) bool {
	// We consider that the metrics for a pods containers are available until we don't
	// explicitly see an availability metrics set to false.
	isAvailable := true
	entityKey := util.PodMetricIdAPI(pod)
	ownerMetricId := metrics.GenerateEntityStateMetricUID(metrics.PodType, entityKey, metrics.MetricsAvailability)
	availabilityMetric, err := builder.metricsSink.GetMetric(ownerMetricId)
	if err != nil {
		glog.Warningf("Error getting %s from metrics sink for pod %s --> %v", metrics.MetricsAvailability, entityKey, err)
	} else {
		availabilityMetricValue := availabilityMetric.GetValue()
		ok := false
		isAvailable, ok = availabilityMetricValue.(bool)
		if !ok {
			glog.Warningf("Error getting %s from metrics sink for pod %s. Wrong type: %T, Expected: bool.", metrics.MetricsAvailability, entityKey, availabilityMetricValue)
		}
	}
	return isAvailable
}

// VCPURequestQuota/VMemRequestQuota commodities.
// Build the CommodityDTOs sold  by the pod for vCPU, vMem and VMPMAcces.
// VMPMAccess is used to bind container to the hosting pod so the container is not moved out of the pod
func (builder *podEntityDTOBuilder) getPodCommoditiesSold(
	pod *api.Pod, resCommTypeSold []metrics.ResourceType) ([]*proto.CommodityDTO, error) {
	var commoditiesSold []*proto.CommodityDTO

	attributeSetter := NewCommodityAttrSetter()
	attributeSetter.Add(
		func(commBuilder *sdkbuilder.CommodityDTOBuilder) { commBuilder.Resizable(false) }, resCommTypeSold...)

	// Resource Commodities
	podMId := util.PodMetricIdAPI(pod)
	resourceCommoditiesSold := builder.getResourceCommoditiesSold(metrics.PodType, podMId, resCommTypeSold, nil, attributeSetter)
	if len(resourceCommoditiesSold) != len(resCommTypeSold) {
		// Only return error when pod is ready. Unready pods may not have resource consumption, but we still want to
		// create the pod DTOs
		if util.PodIsReady(pod) {
			return nil, fmt.Errorf("mismatch num of sold commodities (%d Vs. %d) for pod %s",
				len(resourceCommoditiesSold), len(resCommTypeSold), pod.Name)
		}
	}
	commoditiesSold = append(commoditiesSold, resourceCommoditiesSold...)

	// vmpmAccess commodity
	podAccessComm, err := sdkbuilder.NewCommodityDTOBuilder(proto.CommodityDTO_VMPM_ACCESS).
		Key(string(pod.UID)).
		Capacity(accessCommodityDefaultCapacity).
		Create()
	if err != nil {
		return nil, err
	}
	commoditiesSold = append(commoditiesSold, podAccessComm)

	return commoditiesSold, nil
}

// getPodQuotaCommoditiesSold builds the quota commodity DTOs sold by the pod
func (builder *podEntityDTOBuilder) getPodQuotaCommoditiesSold(pod *api.Pod) ([]*proto.CommodityDTO, error) {
	attributeSetter := NewCommodityAttrSetter()
	attributeSetter.Add(func(commBuilder *sdkbuilder.CommodityDTOBuilder) { commBuilder.Resizable(false) }, podQuotaCommType...)

	// Resource Commodities
	podMId := util.PodMetricIdAPI(pod)
	quotaCommoditiesSold := builder.getResourceCommoditiesSold(metrics.PodType, podMId, podQuotaCommType, nil, attributeSetter)
	if len(quotaCommoditiesSold) != len(podQuotaCommType) {
		return nil, fmt.Errorf("mismatch num of sold commidities (%d Vs. %d) for pod %s",
			len(quotaCommoditiesSold), len(podQuotaCommType), pod.Name)
	}
	return quotaCommoditiesSold, nil
}

// Build the CommodityDTOs bought by the pod from the node provider.
// Commodities bought are vCPU, vMem vmpm access, cluster
func (builder *podEntityDTOBuilder) getPodCommoditiesBought(
	pod *api.Pod, resCommTypeBoughtFromNode []metrics.ResourceType) ([]*proto.CommodityDTO, error) {
	var commoditiesBought []*proto.CommodityDTO

	// Resource Commodities.
	podMId := util.PodMetricIdAPI(pod)
	resourceCommoditiesBought := builder.getResourceCommoditiesBought(metrics.PodType, podMId, resCommTypeBoughtFromNode, nil, nil)
	if len(resourceCommoditiesBought) != len(resCommTypeBoughtFromNode) {
		// Only return error when pod is ready. Unready pods may not have resource consumption, but we still want to
		// create the pod DTOs
		if util.PodIsReady(pod) {
			return nil, fmt.Errorf("mismatch num of bought commidities from node (%d Vs. %d) for pod %s",
				len(resourceCommoditiesBought), len(resCommTypeBoughtFromNode), pod.Name)
		}
	}
	commoditiesBought = append(commoditiesBought, resourceCommoditiesBought...)

	// Label commodities
	for key, value := range pod.Spec.NodeSelector {
		selector := key + "=" + value
		labelComm, err := sdkbuilder.NewCommodityDTOBuilder(proto.CommodityDTO_LABEL).
			Key(selector).
			Create()
		if err != nil {
			return nil, err
		}
		glog.V(5).Infof("Adding label commodity for Pod %s with key : %s", pod.Name, selector)
		commoditiesBought = append(commoditiesBought, labelComm)
	}

	// Label commodities
	// To honor the region/zone label on th node that the pod is running on if the pod has any PV attached
	if utilfeature.DefaultFeatureGate.Enabled(features.HonorAzLabelPvAffinity) {
		var anerr error
		commoditiesBought, anerr = builder.getRegionZoneLabelCommodity(pod, commoditiesBought)
		if anerr != nil {
			glog.Errorf("Failed to append the region/zone label commodity")
			return nil, anerr
		}
	}

	// Cluster commodity.
	clusterMetricUID := metrics.GenerateEntityStateMetricUID(metrics.ClusterType, "", metrics.Cluster)
	clusterInfo, err := builder.metricsSink.GetMetric(clusterMetricUID)
	if err != nil {
		glog.Errorf("Failed to get %s used for current Kubernetes Cluster %s", metrics.Cluster, clusterInfo)
	} else {
		var clusterCommodityKey string
		var ok bool
		if len(strings.TrimSpace(builder.clusterKeyInjected)) != 0 {
			clusterCommodityKey = builder.clusterKeyInjected
			glog.V(4).Infof("Injecting cluster key for POD %s with key : %s", pod.Name, clusterCommodityKey)
		} else {
			clusterCommodityKey, ok = clusterInfo.GetValue().(string)
			if !ok {
				glog.Error("Failed to get cluster ID")
			} else {
				glog.V(4).Infof("adding cluster key for POD %s with key : %s", pod.Name, clusterCommodityKey)
			}
		}

		clusterComm, err := sdkbuilder.NewCommodityDTOBuilder(proto.CommodityDTO_CLUSTER).
			Key(clusterCommodityKey).
			Create()
		if err != nil {
			return nil, err
		}
		commoditiesBought = append(commoditiesBought, clusterComm)
	}

	return commoditiesBought, nil
}

// Build the CommodityDTOs bought by the pod from the quota provider.
func (builder *podEntityDTOBuilder) getQuotaCommoditiesBought(providerUID string, pod *api.Pod) ([]*proto.CommodityDTO, error) {
	var commoditiesBought []*proto.CommodityDTO
	key := util.PodKeyFunc(pod)

	// Resource Commodities.
	for _, resourceType := range podQuotaCommType {
		commBought, err := builder.getResourceCommodityBoughtWithKey(metrics.PodType, key,
			resourceType, providerUID, nil, nil)
		if err != nil {
			glog.Warningf("Cannot build %s bought by pod %s from quota provider %s: %v",
				resourceType, key, providerUID, err)
			return nil, err
		}
		commoditiesBought = append(commoditiesBought, commBought)
	}
	return commoditiesBought, nil
}

// Build the CommodityDTOs bought by the pod from the Volumes.
func (builder *podEntityDTOBuilder) buyCommoditiesFromVolumes(pod *api.Pod, mounts []repository.MountedVolume, dtoBuilder *sdkbuilder.EntityDTOBuilder) {
	podKey := util.PodKeyFunc(pod)

	for _, mount := range mounts {
		mountName := mount.MountName
		volEntityID := util.PodVolumeMetricId(podKey, mountName)
		commBought, err := builder.getResourceCommodityBoughtWithKey(metrics.PodType, volEntityID,
			metrics.StorageAmount, "", nil, nil)
		if err != nil {
			glog.Warningf("Cannot build commodity %s bought by pod %s mounted %s from volume %s: %v",
				metrics.StorageAmount, podKey, mountName, mount.UsedVolume.Name, err)
			continue
		}

		if mount.UsedVolume == nil {
			glog.Errorf("Error when create commoditiesBought for pod %s mounting %s: Cannot find uuid for provider "+
				"Vol: ", podKey, mountName)
			continue
		}

		providerVolUID := string(mount.UsedVolume.UID)

		provider := sdkbuilder.CreateProvider(proto.EntityDTO_VIRTUAL_VOLUME, providerVolUID)
		dtoBuilder = dtoBuilder.Provider(provider)
		dtoBuilder.IsMovable(proto.EntityDTO_VIRTUAL_VOLUME, false).
			IsStartable(proto.EntityDTO_VIRTUAL_VOLUME, false).
			IsScalable(proto.EntityDTO_VIRTUAL_VOLUME, false)

		// Each pod mounts any given volume only once
		dtoBuilder.BuysCommodities([]*proto.CommodityDTO{commBought})
	}
}

// Get the properties of the pod. This includes property related to pod cluster property.
func (builder *podEntityDTOBuilder) getPodProperties(pod *api.Pod, vols []repository.MountedVolume) ([]*proto.EntityDTO_EntityProperty, error) {
	var properties []*proto.EntityDTO_EntityProperty
	// additional node cluster info property.
	podProperties := property.BuildPodProperties(pod)
	properties = append(properties, podProperties...)

	podClusterID := util.GetPodClusterID(pod)
	nodeName := pod.Spec.NodeName
	if nodeName == "" {
		return nil, fmt.Errorf("cannot find the hosting node ID for pod %s", podClusterID)
	}

	stitchingProperty, err := builder.stitchingManager.BuildDTOProperty(nodeName, false)
	if err != nil {
		return nil, fmt.Errorf("failed to build EntityDTO for Pod %s: %s", podClusterID, err)
	}
	properties = append(properties, stitchingProperty)

	if len(vols) > 0 {
		var apiVols []*v1.PersistentVolume
		for _, vol := range vols {
			apiVols = append(apiVols, vol.UsedVolume)
		}

		m := stitching.NewVolumeStitchingManager()
		err := m.ProcessVolumes(apiVols)
		if err == nil {
			properties = append(properties, m.BuildDTOProperties(false)...)
		}
		// Add volume property if the pod has volumes attached
		properties = property.AddVolumeProperties(properties)
	}

	return properties, nil
}

func (builder *podEntityDTOBuilder) createContainerPodData(pod *api.Pod) *proto.EntityDTO_ContainerPodData {
	fullName := pod.Name
	ns := pod.Namespace
	nodeCPUFrequency, err := builder.getNodeCPUFrequencyViaPod(pod)
	if err != nil {
		glog.Warningf("Failed to get node cpu frequency for pod[%s/%s]."+
			"\nHosted application usage data may not reflect right Mhz values: %v", ns, fullName, err)
	}
	podData := &proto.EntityDTO_ContainerPodData{
		HostingNodeCpuFrequency: &nodeCPUFrequency,
	}

	// Add IP address in ContainerPodData. Some pods (system pods and daemonset pods) may use the host IP as the pod IP,
	// in which case the IP address will not be unique (in the k8s cluster) and hence not populated in ContainerPodData.
	port := "not-set"
	if pod.Status.PodIP != "" && pod.Status.PodIP != pod.Status.HostIP {
		// Note the port needs to be set if needed
		podData.IpAddress = &(pod.Status.PodIP)
		podData.Port = &port
		podData.FullName = &fullName
		podData.Namespace = &ns
	}

	if util.PodIsReady(pod) && pod.Status.PodIP == "" {
		glog.Errorf("No IP found for pod %s", fullName)
	}
	return podData
}

func (builder *podEntityDTOBuilder) getRegionZoneLabelCommodity(pod *api.Pod, commoditiesBought []*proto.CommodityDTO) ([]*proto.CommodityDTO, error) {
	if pod == nil {
		return nil, fmt.Errorf("The pod's pointer is nil")
	}
	var err error
	displayName := util.GetPodClusterID(pod)
	mounts := builder.podToVolumesMap[displayName]
	if len(mounts) > 0 {
		if node, ok := builder.nodeNameToNodeMap[pod.Spec.NodeName]; ok {
			if value, isFound := node.Labels[regionLabelName]; isFound {
				selector := regionLabelName + "=" + value
				commoditiesBought, err = AppendNewLabelCommodityToList(commoditiesBought, selector)
				if err != nil {
					return nil, err
				}
				glog.V(4).Infof("Added label commodity for Pod %s with key : %s", pod.Name, selector)
			}
			if value, isFound := node.Labels[zoneLabelName]; isFound {
				selector := zoneLabelName + "=" + value
				commoditiesBought, err = AppendNewLabelCommodityToList(commoditiesBought, selector)
				if err != nil {
					return nil, err
				}
				glog.V(4).Infof("Added label commodity for Pod %s with key : %s", pod.Name, selector)
			}
		}
	}
	return commoditiesBought, nil
}

func AppendNewLabelCommodityToList(commoditiesList []*proto.CommodityDTO, key string) ([]*proto.CommodityDTO, error) {
	labelComm, err := sdkbuilder.NewCommodityDTOBuilder(proto.CommodityDTO_LABEL).
		Key(key).
		Create()
	if err != nil {
		return nil, err
	}
	commoditiesList = append(commoditiesList, labelComm)
	return commoditiesList, nil
}<|MERGE_RESOLUTION|>--- conflicted
+++ resolved
@@ -73,12 +73,8 @@
 	nodeNameToNodeMap    map[string]*repository.KubeNode
 	runningPods          []*api.Pod
 	pendingPods          []*api.Pod
-<<<<<<< HEAD
-	staticPodToDaemonMap map[string]bool
 	clusterKeyInjected   string
-=======
 	mirrorPodToDaemonMap map[string]bool
->>>>>>> f91c21c4
 }
 
 func NewPodEntityDTOBuilder(sink *metrics.EntityMetricSink, stitchingManager *stitching.StitchingManager) *podEntityDTOBuilder {
