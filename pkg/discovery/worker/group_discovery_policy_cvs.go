--- conflicted
+++ resolved
@@ -57,11 +57,7 @@
 		// All targets must be container in a workload controller
 		controllerRegex := target.Name
 		if !validWorkloadController(target.Kind) {
-<<<<<<< HEAD
 			return nil, fmt.Errorf("target %v is not a workload controller for policy binding %v", controllerRegex, pbName)
-=======
-			return nil, fmt.Errorf("target %v/%v is not a workload controller", namespace, controllerRegex)
->>>>>>> b38cd351
 		}
 
 		containerRegex := target.Container
